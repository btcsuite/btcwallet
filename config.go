--- conflicted
+++ resolved
@@ -1,10 +1,6 @@
 /*
-<<<<<<< HEAD
- * Copyright (c) 2013, 2014 The btcsuite developers
+ * Copyright (c) 2013-2016 The btcsuite developers
  * Copyright (c) 2015 The Decred developers
-=======
- * Copyright (c) 2013-2016 The btcsuite developers
->>>>>>> 620a3c64
  *
  * Permission to use, copy, modify, and distribute this software for any
  * purpose with or without fee is hereby granted, provided that the above
@@ -29,17 +25,12 @@
 	"sort"
 	"strings"
 
-<<<<<<< HEAD
-=======
-	"github.com/btcsuite/btcutil"
-	"github.com/btcsuite/btcwallet/internal/cfgutil"
-	"github.com/btcsuite/btcwallet/internal/legacy/keystore"
-	"github.com/btcsuite/btcwallet/netparams"
-	"github.com/btcsuite/btcwallet/wallet"
->>>>>>> 620a3c64
 	flags "github.com/btcsuite/go-flags"
 	"github.com/decred/dcrutil"
+	"github.com/decred/dcrwallet/internal/cfgutil"
 	"github.com/decred/dcrwallet/internal/legacy/keystore"
+	"github.com/decred/dcrwallet/netparams"
+	"github.com/decred/dcrwallet/wallet"
 )
 
 const (
@@ -76,72 +67,41 @@
 )
 
 type config struct {
-<<<<<<< HEAD
-	ShowVersion        bool     `short:"V" long:"version" description:"Display version information and exit"`
-	Create             bool     `long:"create" description:"Create the wallet if it does not exist"`
-	CreateTemp         bool     `long:"createtemp" description:"Create a temporary simulation wallet (pass=password) in the data directory indicated; must call with --datadir"`
-	CreateWatchingOnly bool     `long:"createwatchingonly" description:"Create the wallet and instantiate it as watching only with an HD extended pubkey; must call with --create"`
-	CAFile             string   `long:"cafile" description:"File containing root certificates to authenticate a TLS connections with dcrd"`
-	RPCConnect         string   `short:"c" long:"rpcconnect" description:"Hostname/IP and port of dcrd RPC server to connect to (default localhost:19109, mainnet: localhost:9109, simnet: localhost:19556)"`
-	DebugLevel         string   `short:"d" long:"debuglevel" description:"Logging level {trace, debug, info, warn, error, critical}"`
-	ConfigFile         string   `short:"C" long:"configfile" description:"Path to configuration file"`
-	SvrListeners       []string `long:"rpclisten" description:"Listen for RPC/websocket connections on this interface/port (default port: 19110, mainnet: 9110, simnet: 19557)"`
-	DataDir            string   `short:"b" long:"datadir" description:"Directory to store wallets and transactions"`
-	LogDir             string   `long:"logdir" description:"Directory to log output."`
-	Username           string   `short:"u" long:"username" description:"Username for client and dcrd authorization"`
-	Password           string   `short:"P" long:"password" default-mask:"-" description:"Password for client and dcrd authorization"`
-	DcrdUsername       string   `long:"dcrdusername" description:"Alternative username for dcrd authorization"`
-	DcrdPassword       string   `long:"dcrdpassword" default-mask:"-" description:"Alternative password for dcrd authorization"`
-	WalletPass         string   `long:"walletpass" default-mask:"-" description:"The public wallet password -- Only required if the wallet was created with one"`
-	RPCCert            string   `long:"rpccert" description:"File containing the certificate file"`
-	RPCKey             string   `long:"rpckey" description:"File containing the certificate key"`
-	RPCMaxClients      int64    `long:"rpcmaxclients" description:"Max number of RPC clients for standard connections"`
-	RPCMaxWebsockets   int64    `long:"rpcmaxwebsockets" description:"Max number of RPC websocket connections"`
-	DisableServerTLS   bool     `long:"noservertls" description:"Disable TLS for the RPC server -- NOTE: This is only allowed if the RPC server is bound to localhost"`
-	DisableClientTLS   bool     `long:"noclienttls" description:"Disable TLS for the RPC client -- NOTE: This is only allowed if the RPC client is connecting to localhost"`
-	TestNet            bool     `long:"testnet" description:"Use the test network (default mainnet)"`
-	SimNet             bool     `long:"simnet" description:"Use the simulation test network (default mainnet)"`
-	KeypoolSize        uint     `short:"k" long:"keypoolsize" description:"DEPRECATED -- Maximum number of addresses in keypool"`
-	DisallowFree       bool     `long:"disallowfree" description:"Force transactions to always include a fee"`
-	Proxy              string   `long:"proxy" description:"Connect via SOCKS5 proxy (eg. 127.0.0.1:9050)"`
-	ProxyUser          string   `long:"proxyuser" description:"Username for proxy server"`
-	ProxyPass          string   `long:"proxypass" default-mask:"-" description:"Password for proxy server"`
-	Profile            string   `long:"profile" description:"Enable HTTP profiling on given port -- NOTE port must be between 1024 and 65536"`
-	EnableStakeMining  bool     `long:"enablestakemining" description:"Enable stake mining"`
-	VoteBits           uint16   `long:"votebits" description:"Set your stake mining votebits to value (default: 0xFFFF)"`
-	BalanceToMaintain  float64  `long:"balancetomaintain" description:"Minimum amount of funds to leave in wallet when stake mining (default: 0.0)"`
-	MemProfile         string   `long:"memprofile" description:"Write mem profile to the specified file"`
-	ReuseAddresses     bool     `long:"reuseaddresses" description:"Reuse addresses for ticket purchase to cut down on address overuse"`
-	RollbackTest       bool     `long:"rollbacktest" description:"Rollback testing is a simnet testing mode that eventually stops wallet and examines wtxmgr database integrity"`
-	PruneTickets       bool     `long:"prunetickets" description:"Prune old tickets from the wallet and restore their inputs"`
-	TicketAddress      string   `long:"ticketaddress" description:"Send all ticket outputs to this address (P2PKH or P2SH only)"`
-	TicketMaxPrice     float64  `long:"ticketmaxprice" description:"The maximum price the user is willing to spend on buying a ticket"`
-	AutomaticRepair    bool     `long:"automaticrepair" description:"Attempt to repair the wallet automatically if a database inconsistency is found"`
-	UnsafeMainNet      bool     `long:"unsafemainnet" description:"Enable storage of master seed in mainnet wallet when calling --create and enable unsafe private information RPC commands"`
-=======
 	// General application behavior
-	ConfigFile    string `short:"C" long:"configfile" description:"Path to configuration file"`
-	ShowVersion   bool   `short:"V" long:"version" description:"Display version information and exit"`
-	Create        bool   `long:"create" description:"Create the wallet if it does not exist"`
-	CreateTemp    bool   `long:"createtemp" description:"Create a temporary simulation wallet (pass=password) in the data directory indicated; must call with --datadir"`
-	DataDir       string `short:"b" long:"datadir" description:"Directory to store wallets and transactions"`
-	MainNet       bool   `long:"mainnet" description:"Use the main Bitcoin network (default testnet3)"`
-	SimNet        bool   `long:"simnet" description:"Use the simulation test network (default testnet3)"`
-	NoInitialLoad bool   `long:"noinitialload" description:"Defer wallet creation/opening on startup and enable loading wallets over RPC"`
-	DebugLevel    string `short:"d" long:"debuglevel" description:"Logging level {trace, debug, info, warn, error, critical}"`
-	LogDir        string `long:"logdir" description:"Directory to log output."`
-	Profile       string `long:"profile" description:"Enable HTTP profiling on given port -- NOTE port must be between 1024 and 65536"`
+	ConfigFile         string `short:"C" long:"configfile" description:"Path to configuration file"`
+	ShowVersion        bool   `short:"V" long:"version" description:"Display version information and exit"`
+	Create             bool   `long:"create" description:"Create the wallet if it does not exist"`
+	CreateTemp         bool   `long:"createtemp" description:"Create a temporary simulation wallet (pass=password) in the data directory indicated; must call with --datadir"`
+	CreateWatchingOnly bool   `long:"createwatchingonly" description:"Create the wallet and instantiate it as watching only with an HD extended pubkey; must call with --create"`
+	DataDir            string `short:"b" long:"datadir" description:"Directory to store wallets and transactions"`
+	TestNet            bool   `long:"testnet" description:"Use the test network (default mainnet)"`
+	SimNet             bool   `long:"simnet" description:"Use the simulation test network (default mainnet)"`
+	NoInitialLoad      bool   `long:"noinitialload" description:"Defer wallet creation/opening on startup and enable loading wallets over RPC"`
+	DebugLevel         string `short:"d" long:"debuglevel" description:"Logging level {trace, debug, info, warn, error, critical}"`
+	LogDir             string `long:"logdir" description:"Directory to log output."`
+	Profile            string `long:"profile" description:"Enable HTTP profiling on given port -- NOTE port must be between 1024 and 65536"`
+	MemProfile         string `long:"memprofile" description:"Write mem profile to the specified file"`
+	RollbackTest       bool   `long:"rollbacktest" description:"Rollback testing is a simnet testing mode that eventually stops wallet and examines wtxmgr database integrity"`
+	AutomaticRepair    bool   `long:"automaticrepair" description:"Attempt to repair the wallet automatically if a database inconsistency is found"`
+	UnsafeMainNet      bool   `long:"unsafemainnet" description:"Enable storage of master seed in mainnet wallet when calling --create and enable unsafe private information RPC commands"`
 
 	// Wallet options
-	WalletPass   string `long:"walletpass" default-mask:"-" description:"The public wallet password -- Only required if the wallet was created with one"`
-	DisallowFree bool   `long:"disallowfree" description:"Force transactions to always include a fee"`
+	WalletPass        string  `long:"walletpass" default-mask:"-" description:"The public wallet password -- Only required if the wallet was created with one"`
+	DisallowFree      bool    `long:"disallowfree" description:"Force transactions to always include a fee"`
+	EnableStakeMining bool    `long:"enablestakemining" description:"Enable stake mining"`
+	VoteBits          uint16  `long:"votebits" description:"Set your stake mining votebits to value (default: 0xFFFF)"`
+	BalanceToMaintain float64 `long:"balancetomaintain" description:"Minimum amount of funds to leave in wallet when stake mining (default: 0.0)"`
+	ReuseAddresses    bool    `long:"reuseaddresses" description:"Reuse addresses for ticket purchase to cut down on address overuse"`
+	PruneTickets      bool    `long:"prunetickets" description:"Prune old tickets from the wallet and restore their inputs"`
+	TicketAddress     string  `long:"ticketaddress" description:"Send all ticket outputs to this address (P2PKH or P2SH only)"`
+	TicketMaxPrice    float64 `long:"ticketmaxprice" description:"The maximum price the user is willing to spend on buying a ticket"`
 
 	// RPC client options
-	RPCConnect       string `short:"c" long:"rpcconnect" description:"Hostname/IP and port of btcd RPC server to connect to (default localhost:18334, mainnet: localhost:8334, simnet: localhost:18556)"`
-	CAFile           string `long:"cafile" description:"File containing root certificates to authenticate a TLS connections with btcd"`
+	RPCConnect       string `short:"c" long:"rpcconnect" description:"Hostname/IP and port of dcrd RPC server to connect to (default localhost:19109, mainnet: localhost:9109, simnet: localhost:18556)"`
+	CAFile           string `long:"cafile" description:"File containing root certificates to authenticate a TLS connections with dcrd"`
 	DisableClientTLS bool   `long:"noclienttls" description:"Disable TLS for the RPC client -- NOTE: This is only allowed if the RPC client is connecting to localhost"`
-	BtcdUsername     string `long:"btcdusername" description:"Username for btcd authentication"`
-	BtcdPassword     string `long:"btcdpassword" default-mask:"-" description:"Password for btcd authentication"`
+	DcrdUsername     string `long:"dcrdusername" description:"Username for dcrd authentication"`
+	DcrdPassword     string `long:"dcrdpassword" default-mask:"-" description:"Password for dcrd authentication"`
 	Proxy            string `long:"proxy" description:"Connect via SOCKS5 proxy (eg. 127.0.0.1:9050)"`
 	ProxyUser        string `long:"proxyuser" description:"Username for proxy server"`
 	ProxyPass        string `long:"proxypass" default-mask:"-" description:"Password for proxy server"`
@@ -158,11 +118,11 @@
 	RPCKey                 string   `long:"rpckey" description:"File containing the certificate key"`
 	OneTimeTLSKey          bool     `long:"onetimetlskey" description:"Generate a new TLS certpair at startup, but only write the certificate to disk"`
 	DisableServerTLS       bool     `long:"noservertls" description:"Disable TLS for the RPC server -- NOTE: This is only allowed if the RPC server is bound to localhost"`
-	LegacyRPCListeners     []string `long:"rpclisten" description:"Listen for legacy RPC connections on this interface/port (default port: 18332, mainnet: 8332, simnet: 18554)"`
+	LegacyRPCListeners     []string `long:"rpclisten" description:"Listen for legacy RPC connections on this interface/port (default port: 19110, mainnet: 9110, simnet: 18557)"`
 	LegacyRPCMaxClients    int64    `long:"rpcmaxclients" description:"Max number of legacy RPC clients for standard connections"`
 	LegacyRPCMaxWebsockets int64    `long:"rpcmaxwebsockets" description:"Max number of legacy RPC websocket connections"`
-	Username               string   `short:"u" long:"username" description:"Username for legacy RPC and btcd authentication (if btcdusername is unset)"`
-	Password               string   `short:"P" long:"password" default-mask:"-" description:"Password for legacy RPC and btcd authentication (if btcdpassword is unset)"`
+	Username               string   `short:"u" long:"username" description:"Username for legacy RPC and dcrd authentication (if dcrdusername is unset)"`
+	Password               string   `short:"P" long:"password" default-mask:"-" description:"Password for legacy RPC and dcrd authentication (if dcrdpassword is unset)"`
 
 	// EXPERIMENTAL RPC server options
 	//
@@ -172,7 +132,6 @@
 
 	// Deprecated options
 	KeypoolSize uint `short:"k" long:"keypoolsize" description:"DEPRECATED -- Maximum number of addresses in keypool"`
->>>>>>> 620a3c64
 }
 
 // cleanAndExpandPath expands environement variables and leading ~ in the
@@ -289,27 +248,6 @@
 func loadConfig() (*config, []string, error) {
 	// Default config.
 	cfg := config{
-<<<<<<< HEAD
-		DebugLevel:        defaultLogLevel,
-		ConfigFile:        defaultConfigFile,
-		DataDir:           defaultDataDir,
-		LogDir:            defaultLogDir,
-		WalletPass:        defaultPubPassphrase,
-		RPCKey:            defaultRPCKeyFile,
-		RPCCert:           defaultRPCCertFile,
-		DisallowFree:      defaultDisallowFree,
-		RPCMaxClients:     defaultRPCMaxClients,
-		RPCMaxWebsockets:  defaultRPCMaxWebsockets,
-		EnableStakeMining: defaultEnableStakeMining,
-		VoteBits:          defaultVoteBits,
-		BalanceToMaintain: defaultBalanceToMaintain,
-		ReuseAddresses:    defaultReuseAddresses,
-		RollbackTest:      defaultRollbackTest,
-		PruneTickets:      defaultPruneTickets,
-		TicketMaxPrice:    defaultTicketMaxPrice,
-		AutomaticRepair:   defaultAutomaticRepair,
-		UnsafeMainNet:     defaultUnsafeMainNet,
-=======
 		DebugLevel:             defaultLogLevel,
 		ConfigFile:             defaultConfigFile,
 		DataDir:                defaultDataDir,
@@ -320,7 +258,15 @@
 		DisallowFree:           defaultDisallowFree,
 		LegacyRPCMaxClients:    defaultRPCMaxClients,
 		LegacyRPCMaxWebsockets: defaultRPCMaxWebsockets,
->>>>>>> 620a3c64
+		EnableStakeMining:      defaultEnableStakeMining,
+		VoteBits:               defaultVoteBits,
+		BalanceToMaintain:      defaultBalanceToMaintain,
+		ReuseAddresses:         defaultReuseAddresses,
+		RollbackTest:           defaultRollbackTest,
+		PruneTickets:           defaultPruneTickets,
+		TicketMaxPrice:         defaultTicketMaxPrice,
+		AutomaticRepair:        defaultAutomaticRepair,
+		UnsafeMainNet:          defaultUnsafeMainNet,
 	}
 
 	// A config file in the current directory takes precedence.
@@ -399,17 +345,12 @@
 	// Choose the active network params based on the selected network.
 	// Multiple networks can't be selected simultaneously.
 	numNets := 0
-<<<<<<< HEAD
-	activeNet = &mainNetParams
+	activeNet = &netparams.MainNetParams
 	if cfg.TestNet {
 		// DECRED DEBUG
 		//fmt.Println("Mainnet is currently disabled")
 		// os.Exit(0)
-		activeNet = &testNetParams
-=======
-	if cfg.MainNet {
-		activeNet = &netparams.MainNetParams
->>>>>>> 620a3c64
+		activeNet = &netparams.TestNetParams
 		numNets++
 	}
 	if cfg.SimNet {
@@ -515,11 +456,7 @@
 	} else if cfg.Create {
 		// Error if the create flag is set and the wallet already
 		// exists.
-<<<<<<< HEAD
-		if fileExists(dbPath) {
-=======
 		if dbFileExists {
->>>>>>> 620a3c64
 			err := fmt.Errorf("The wallet database file `%v` "+
 				"already exists.", dbPath)
 			fmt.Fprintln(os.Stderr, err)
@@ -570,9 +507,6 @@
 	}
 
 	// Add default port to connect flag if missing.
-<<<<<<< HEAD
-	cfg.RPCConnect = normalizeAddress(cfg.RPCConnect, activeNet.dcrdPort)
-=======
 	cfg.RPCConnect, err = cfgutil.NormalizeAddress(cfg.RPCConnect,
 		activeNet.RPCClientPort)
 	if err != nil {
@@ -580,7 +514,6 @@
 			"Invalid rpcconnect network address: %v\n", err)
 		return nil, nil, err
 	}
->>>>>>> 620a3c64
 
 	localhostListeners := map[string]struct{}{
 		"localhost": struct{}{},
@@ -607,14 +540,7 @@
 			cfg.CAFile = filepath.Join(cfg.DataDir, defaultCAFilename)
 
 			// If the CA copy does not exist, check if we're connecting to
-<<<<<<< HEAD
 			// a local dcrd and switch to its RPC cert if it exists.
-			if !fileExists(cfg.CAFile) {
-				if _, ok := localhostListeners[RPCHost]; ok {
-					if fileExists(dcrdHomedirCAFile) {
-						cfg.CAFile = dcrdHomedirCAFile
-=======
-			// a local btcd and switch to its RPC cert if it exists.
 			certExists, err := cfgutil.FileExists(cfg.CAFile)
 			if err != nil {
 				fmt.Fprintln(os.Stderr, err)
@@ -622,15 +548,14 @@
 			}
 			if !certExists {
 				if _, ok := localhostListeners[RPCHost]; ok {
-					btcdCertExists, err := cfgutil.FileExists(
-						btcdHomedirCAFile)
+					dcrdCertExists, err := cfgutil.FileExists(
+						dcrdHomedirCAFile)
 					if err != nil {
 						fmt.Fprintln(os.Stderr, err)
 						return nil, nil, err
 					}
-					if btcdCertExists {
-						cfg.CAFile = btcdHomedirCAFile
->>>>>>> 620a3c64
+					if dcrdCertExists {
+						cfg.CAFile = dcrdHomedirCAFile
 					}
 				}
 			}
