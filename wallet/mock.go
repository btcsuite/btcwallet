--- conflicted
+++ resolved
@@ -106,11 +106,10 @@
 	return nil, nil
 }
 
-<<<<<<< HEAD
+func (m *mockChainClient) MapRPCErr(err error) error {
+	return nil
+}
+
 func (c *mockChainClient) EstimateFee(numBlocks int64) (float64, error) {
 	return 0, fmt.Errorf("not implemented")
-=======
-func (m *mockChainClient) MapRPCErr(err error) error {
-	return nil
->>>>>>> 1a8e359f
 }