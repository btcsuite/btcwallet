--- conflicted
+++ resolved
@@ -175,7 +175,6 @@
 		unmined = append(unmined, &rec)
 		return nil
 	})
-<<<<<<< HEAD
 
 	// Sort by dependency on other transactions, if any.
 	g, i, err := parseTxRecsAsGraph(unmined)
@@ -220,14 +219,12 @@
 	}
 
 	return txs, err
-=======
-	return unmined, err
 }
 
 // UnminedTxHashes returns the hashes of all transactions not known to have been
 // mined in a block.
-func (s *Store) UnminedTxHashes() ([]*wire.ShaHash, error) {
-	var hashes []*wire.ShaHash
+func (s *Store) UnminedTxHashes() ([]*chainhash.Hash, error) {
+	var hashes []*chainhash.Hash
 	err := scopedView(s.namespace, func(ns walletdb.Bucket) error {
 		var err error
 		hashes, err = s.unminedTxHashes(ns)
@@ -236,10 +233,10 @@
 	return hashes, err
 }
 
-func (s *Store) unminedTxHashes(ns walletdb.Bucket) ([]*wire.ShaHash, error) {
-	var hashes []*wire.ShaHash
+func (s *Store) unminedTxHashes(ns walletdb.Bucket) ([]*chainhash.Hash, error) {
+	var hashes []*chainhash.Hash
 	err := ns.Bucket(bucketUnmined).ForEach(func(k, v []byte) error {
-		hash := new(wire.ShaHash)
+		hash := new(chainhash.Hash)
 		err := readRawUnminedHash(k, hash)
 		if err == nil {
 			hashes = append(hashes, hash)
@@ -247,5 +244,4 @@
 		return err
 	})
 	return hashes, err
->>>>>>> 620a3c64
 }