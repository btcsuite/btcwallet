--- conflicted
+++ resolved
@@ -155,34 +155,6 @@
 		unmined = append(unmined, &rec)
 		return nil
 	})
-<<<<<<< HEAD
-	return unmined, err
-}
-
-// UnminedTxHashes returns the hashes of all transactions not known to have been
-// mined in a block.
-func (s *Store) UnminedTxHashes() ([]*wire.ShaHash, error) {
-	var hashes []*wire.ShaHash
-	err := scopedView(s.namespace, func(ns walletdb.Bucket) error {
-		var err error
-		hashes, err = s.unminedTxHashes(ns)
-		return err
-	})
-	return hashes, err
-}
-
-func (s *Store) unminedTxHashes(ns walletdb.Bucket) ([]*wire.ShaHash, error) {
-	var hashes []*wire.ShaHash
-	err := ns.Bucket(bucketUnmined).ForEach(func(k, v []byte) error {
-		hash := new(wire.ShaHash)
-		err := readRawUnminedHash(k, hash)
-		if err == nil {
-			hashes = append(hashes, hash)
-		}
-		return err
-	})
-	return hashes, err
-=======
 
 	// Sort by dependency on other transactions, if any.
 	g, i, err := parseTxRecsAsGraph(unmined)
@@ -227,5 +199,29 @@
 	}
 
 	return txs, err
->>>>>>> 4081cece
+}
+
+// UnminedTxHashes returns the hashes of all transactions not known to have been
+// mined in a block.
+func (s *Store) UnminedTxHashes() ([]*wire.ShaHash, error) {
+	var hashes []*wire.ShaHash
+	err := scopedView(s.namespace, func(ns walletdb.Bucket) error {
+		var err error
+		hashes, err = s.unminedTxHashes(ns)
+		return err
+	})
+	return hashes, err
+}
+
+func (s *Store) unminedTxHashes(ns walletdb.Bucket) ([]*wire.ShaHash, error) {
+	var hashes []*wire.ShaHash
+	err := ns.Bucket(bucketUnmined).ForEach(func(k, v []byte) error {
+		hash := new(wire.ShaHash)
+		err := readRawUnminedHash(k, hash)
+		if err == nil {
+			hashes = append(hashes, hash)
+		}
+		return err
+	})
+	return hashes, err
 }