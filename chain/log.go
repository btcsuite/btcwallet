// Copyright (c) 2013-2014 The btcsuite developers
// Use of this source code is governed by an ISC
// license that can be found in the LICENSE file.

package chain

import (
	"github.com/btcsuite/btcd/blockchain"
	"github.com/btcsuite/btcd/peer"
	"github.com/btcsuite/btcd/rpcclient"
	"github.com/btcsuite/btcd/txscript"
	"github.com/btcsuite/btclog"
	"github.com/lightninglabs/neutrino/query"
)

// log is a logger that is initialized with no output filters.  This
// means the package will not perform any logging by default until the caller
// requests it.
var log btclog.Logger

// The default amount of logging is none.
func init() {
	DisableLog()
}

// DisableLog disables all library log output.  Logging output is disabled
// by default until either UseLogger or SetLogWriter are called.
func DisableLog() {
	log = btclog.Disabled
}

// UseLogger uses a specified Logger to output package logging info.
// This should be used in preference to SetLogWriter if the caller is also
// using btclog.
func UseLogger(logger btclog.Logger) {
	log = logger
	query.UseLogger(logger)
<<<<<<< HEAD
}

// LogClosure is used to provide a closure over expensive logging operations so
// don't have to be performed when the logging level doesn't warrant it.
type LogClosure func() string

// String invokes the underlying function and returns the result.
func (c LogClosure) String() string {
	return c()
}

// NewLogClosure returns a new closure over a function that returns a string
// which itself provides a Stringer interface so that it can be used with the
// logging system.
func NewLogClosure(c func() string) LogClosure {
	return LogClosure(c)
=======
	peer.UseLogger(logger)
	blockchain.UseLogger(logger)
	txscript.UseLogger(logger)
	rpcclient.UseLogger(logger)
>>>>>>> 70bcdefd
}<|MERGE_RESOLUTION|>--- conflicted
+++ resolved
@@ -35,7 +35,10 @@
 func UseLogger(logger btclog.Logger) {
 	log = logger
 	query.UseLogger(logger)
-<<<<<<< HEAD
+	peer.UseLogger(logger)
+	blockchain.UseLogger(logger)
+	txscript.UseLogger(logger)
+	rpcclient.UseLogger(logger)
 }
 
 // LogClosure is used to provide a closure over expensive logging operations so
@@ -52,10 +55,4 @@
 // logging system.
 func NewLogClosure(c func() string) LogClosure {
 	return LogClosure(c)
-=======
-	peer.UseLogger(logger)
-	blockchain.UseLogger(logger)
-	txscript.UseLogger(logger)
-	rpcclient.UseLogger(logger)
->>>>>>> 70bcdefd
 }