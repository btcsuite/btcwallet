--- conflicted
+++ resolved
@@ -820,10 +820,6 @@
 	s.wg.Done()
 }
 
-<<<<<<< HEAD
-func (c *NeutrinoClient) EstimateFee(numBlocks int64) (float64, error) {
-	return 0, fmt.Errorf("not implemented")
-=======
 // MapRPCErr takes an error returned from calling RPC methods from various
 // chain backends and maps it to an defined error here. It uses the
 // `BtcdErrMap`, whose keys are btcd error strings and values are errors made
@@ -851,5 +847,8 @@
 
 	// If not matched, return the original error wrapped.
 	return fmt.Errorf("%w: %v", ErrUndefined, rpcErr)
->>>>>>> 1a8e359f
+}
+
+func (c *NeutrinoClient) EstimateFee(numBlocks int64) (float64, error) {
+	return 0, fmt.Errorf("not implemented")
 }