// Copyright (c) 2013-2016 The btcsuite developers
// Use of this source code is governed by an ISC
// license that can be found in the LICENSE file.

package chain

import (
	"errors"
	"fmt"
	"sync"
	"time"

	"github.com/btcsuite/btcd/btcjson"
	"github.com/btcsuite/btcd/btcutil"
	"github.com/btcsuite/btcd/btcutil/gcs"
	"github.com/btcsuite/btcd/btcutil/gcs/builder"
	"github.com/btcsuite/btcd/chaincfg"
	"github.com/btcsuite/btcd/chaincfg/chainhash"
	"github.com/btcsuite/btcd/rpcclient"
	"github.com/btcsuite/btcd/wire"
	"github.com/btcsuite/btcwallet/wtxmgr"
	"github.com/stroomnetwork/btcwallet/waddrmgr"
)

// RPCClient represents a persistent client connection to a bitcoin RPC server
// for information regarding the current best block chain.
type RPCClient struct {
	*rpcclient.Client
	connConfig        *rpcclient.ConnConfig // Work around unexported field
	chainParams       *chaincfg.Params
	reconnectAttempts int

	enqueueNotification chan interface{}
	dequeueNotification chan interface{}
	currentBlock        chan *waddrmgr.BlockStamp

	quit    chan struct{}
	wg      sync.WaitGroup
	started bool
	quitMtx sync.Mutex
}

// A compile-time check to ensure that RPCClient satisfies the chain.Interface
// interface.
var _ Interface = (*RPCClient)(nil)

// NewRPCClient creates a client connection to the server described by the
// connect string.  If disableTLS is false, the remote RPC certificate must be
// provided in the certs slice.  The connection is not established immediately,
// but must be done using the Start method.  If the remote server does not
// operate on the same bitcoin network as described by the passed chain
// parameters, the connection will be disconnected.
//
// TODO(yy): deprecate it in favor of NewRPCClientWithConfig.
func NewRPCClient(chainParams *chaincfg.Params, connect, user, pass string, certs []byte,
	disableTLS bool, reconnectAttempts int) (*RPCClient, error) {

	if reconnectAttempts < 0 {
		return nil, errors.New("reconnectAttempts must be positive")
	}

	client := &RPCClient{
		connConfig: &rpcclient.ConnConfig{
			Host:                 connect,
			Endpoint:             "ws",
			User:                 user,
			Pass:                 pass,
			Certificates:         certs,
			DisableAutoReconnect: false,
			DisableConnectOnNew:  true,
			DisableTLS:           disableTLS,
		},
		chainParams:         chainParams,
		reconnectAttempts:   reconnectAttempts,
		enqueueNotification: make(chan interface{}),
		dequeueNotification: make(chan interface{}),
		currentBlock:        make(chan *waddrmgr.BlockStamp),
		quit:                make(chan struct{}),
	}
	ntfnCallbacks := &rpcclient.NotificationHandlers{
		OnClientConnected:   client.onClientConnect,
		OnBlockConnected:    client.onBlockConnected,
		OnBlockDisconnected: client.onBlockDisconnected,
		OnRecvTx:            client.onRecvTx,
		OnRedeemingTx:       client.onRedeemingTx,
		OnRescanFinished:    client.onRescanFinished,
		OnRescanProgress:    client.onRescanProgress,
	}
	rpcClient, err := rpcclient.New(client.connConfig, ntfnCallbacks)
	if err != nil {
		return nil, err
	}
	client.Client = rpcClient
	return client, nil
}

// RPCClientConfig defines the config options used when initializing the RPC
// Client.
type RPCClientConfig struct {
	// Conn describes the connection configuration parameters for the
	// client.
	Conn *rpcclient.ConnConfig

	// Params defines a Bitcoin network by its parameters.
	Chain *chaincfg.Params

	// NotificationHandlers defines callback function pointers to invoke
	// with notifications. If not set, the default handlers defined in this
	// client will be used.
	NotificationHandlers *rpcclient.NotificationHandlers

	// ReconnectAttempts defines the number to reties (each after an
	// increasing backoff) if the connection can not be established.
	ReconnectAttempts int
}

// validate checks the required config options are set.
func (r *RPCClientConfig) validate() error {
	if r == nil {
		return errors.New("missing rpc config")
	}

	// Make sure retry attempts is positive.
	if r.ReconnectAttempts < 0 {
		return errors.New("reconnectAttempts must be positive")
	}

	// Make sure the chain params are configed.
	if r.Chain == nil {
		return errors.New("missing chain params config")
	}

	// Make sure connection config is supplied.
	if r.Conn == nil {
		return errors.New("missing conn config")
	}

	// If disableTLS is false, the remote RPC certificate must be provided
	// in the certs slice.
	if !r.Conn.DisableTLS && r.Conn.Certificates == nil {
		return errors.New("must provide certs when TLS is enabled")
	}

	return nil
}

// NewRPCClientWithConfig creates a client connection to the server based on
// the config options supplised.
//
// The connection is not established immediately, but must be done using the
// Start method.  If the remote server does not operate on the same bitcoin
// network as described by the passed chain parameters, the connection will be
// disconnected.
func NewRPCClientWithConfig(cfg *RPCClientConfig) (*RPCClient, error) {
	// Make sure the config is valid.
	if err := cfg.validate(); err != nil {
		return nil, err
	}

	// Mimic the old behavior defined in `NewRPCClient`. We will remove
	// these hard-codings once this package is more properly refactored.
	cfg.Conn.DisableAutoReconnect = false
	cfg.Conn.DisableConnectOnNew = true

	client := &RPCClient{
		connConfig:          cfg.Conn,
		chainParams:         cfg.Chain,
		reconnectAttempts:   cfg.ReconnectAttempts,
		enqueueNotification: make(chan interface{}),
		dequeueNotification: make(chan interface{}),
		currentBlock:        make(chan *waddrmgr.BlockStamp),
		quit:                make(chan struct{}),
	}

	// Use the configed notification callbacks, if not set, default to the
	// callbacks defined in this package.
	ntfnCallbacks := cfg.NotificationHandlers
	if ntfnCallbacks == nil {
		ntfnCallbacks = &rpcclient.NotificationHandlers{
			OnClientConnected:   client.onClientConnect,
			OnBlockConnected:    client.onBlockConnected,
			OnBlockDisconnected: client.onBlockDisconnected,
			OnRecvTx:            client.onRecvTx,
			OnRedeemingTx:       client.onRedeemingTx,
			OnRescanFinished:    client.onRescanFinished,
			OnRescanProgress:    client.onRescanProgress,
		}
	}

	// Create the RPC client using the above config.
	rpcClient, err := rpcclient.New(client.connConfig, ntfnCallbacks)
	if err != nil {
		return nil, err
	}

	client.Client = rpcClient
	return client, nil
}

// BackEnd returns the name of the driver.
func (c *RPCClient) BackEnd() string {
	return "btcd"
}

// Start attempts to establish a client connection with the remote server.
// If successful, handler goroutines are started to process notifications
// sent by the server.  After a limited number of connection attempts, this
// function gives up, and therefore will not block forever waiting for the
// connection to be established to a server that may not exist.
func (c *RPCClient) Start() error {
	err := c.Connect(c.reconnectAttempts)
	if err != nil {
		return err
	}

	// Verify that the server is running on the expected network.
	net, err := c.GetCurrentNet()
	if err != nil {
		c.Disconnect()
		return err
	}
	if net != c.chainParams.Net {
		c.Disconnect()
		return errors.New("mismatched networks")
	}

	c.quitMtx.Lock()
	c.started = true
	c.quitMtx.Unlock()

	c.wg.Add(1)
	go c.handler()
	return nil
}

// Stop disconnects the client and signals the shutdown of all goroutines
// started by Start.
func (c *RPCClient) Stop() {
	c.quitMtx.Lock()
	select {
	case <-c.quit:
	default:
		close(c.quit)
		c.Client.Shutdown()

		if !c.started {
			close(c.dequeueNotification)
		}
	}
	c.quitMtx.Unlock()
}

// IsCurrent returns whether the chain backend considers its view of the network
// as "current".
func (c *RPCClient) IsCurrent() bool {
	bestHash, _, err := c.GetBestBlock()
	if err != nil {
		return false
	}
	bestHeader, err := c.GetBlockHeader(bestHash)
	if err != nil {
		return false
	}
	return bestHeader.Timestamp.After(time.Now().Add(-isCurrentDelta))
}

// Rescan wraps the normal Rescan command with an additional parameter that
// allows us to map an outpoint to the address in the chain that it pays to.
// This is useful when using BIP 158 filters as they include the prev pkScript
// rather than the full outpoint.
func (c *RPCClient) Rescan(startHash *chainhash.Hash, addrs []btcutil.Address,
	outPoints map[wire.OutPoint]btcutil.Address) error {

	flatOutpoints := make([]*wire.OutPoint, 0, len(outPoints))
	for ops := range outPoints {
		ops := ops

		flatOutpoints = append(flatOutpoints, &ops)
	}

	return c.Client.Rescan(startHash, addrs, flatOutpoints) // nolint:staticcheck
}

// WaitForShutdown blocks until both the client has finished disconnecting
// and all handlers have exited.
func (c *RPCClient) WaitForShutdown() {
	c.Client.WaitForShutdown()
	c.wg.Wait()
}

// Notifications returns a channel of parsed notifications sent by the remote
// bitcoin RPC server.  This channel must be continually read or the process
// may abort for running out memory, as unread notifications are queued for
// later reads.
func (c *RPCClient) Notifications() <-chan interface{} {
	return c.dequeueNotification
}

func (c *RPCClient) PublicNotifications() <-chan interface{} {
	return nil
}

// BlockStamp returns the latest block notified by the client, or an error
// if the client has been shut down.
func (c *RPCClient) BlockStamp() (*waddrmgr.BlockStamp, error) {
	select {
	case bs := <-c.currentBlock:
		return bs, nil
	case <-c.quit:
		return nil, errors.New("disconnected")
	}
}

// FilterBlocks scans the blocks contained in the FilterBlocksRequest for any
// addresses of interest. For each requested block, the corresponding compact
// filter will first be checked for matches, skipping those that do not report
// anything. If the filter returns a positive match, the full block will be
// fetched and filtered. This method returns a FilterBlocksResponse for the first
// block containing a matching address. If no matches are found in the range of
// blocks requested, the returned response will be nil.
func (c *RPCClient) FilterBlocks(
	req *FilterBlocksRequest) (*FilterBlocksResponse, error) {

	blockFilterer := NewBlockFilterer(c.chainParams, req)

	// Construct the watchlist using the addresses and outpoints contained
	// in the filter blocks request.
	watchList, err := buildFilterBlocksWatchList(req)
	if err != nil {
		return nil, err
	}

	// Iterate over the requested blocks, fetching the compact filter for
	// each one, and matching it against the watchlist generated above. If
	// the filter returns a positive match, the full block is then requested
	// and scanned for addresses using the block filterer.
	for i, blk := range req.Blocks {
		rawFilter, err := c.GetCFilter(&blk.Hash, wire.GCSFilterRegular)
		if err != nil {
			return nil, err
		}

		// Ensure the filter is large enough to be deserialized.
		if len(rawFilter.Data) < 4 {
			continue
		}

		filter, err := gcs.FromNBytes(
			builder.DefaultP, builder.DefaultM, rawFilter.Data,
		)
		if err != nil {
			return nil, err
		}

		// Skip any empty filters.
		if filter.N() == 0 {
			continue
		}

		key := builder.DeriveKey(&blk.Hash)
		matched, err := filter.MatchAny(key, watchList)
		if err != nil {
			return nil, err
		} else if !matched {
			continue
		}

		log.Infof("Fetching block height=%d hash=%v",
			blk.Height, blk.Hash)

		rawBlock, err := c.GetBlock(&blk.Hash)
		if err != nil {
			return nil, err
		}

		if !blockFilterer.FilterBlock(rawBlock) {
			continue
		}

		// If any external or internal addresses were detected in this
		// block, we return them to the caller so that the rescan
		// windows can widened with subsequent addresses. The
		// `BatchIndex` is returned so that the caller can compute the
		// *next* block from which to begin again.
		resp := &FilterBlocksResponse{
			BatchIndex:         uint32(i),
			BlockMeta:          blk,
			FoundExternalAddrs: blockFilterer.FoundExternal,
			FoundInternalAddrs: blockFilterer.FoundInternal,
			FoundOutPoints:     blockFilterer.FoundOutPoints,
			RelevantTxns:       blockFilterer.RelevantTxns,
		}

		return resp, nil
	}

	// No addresses were found for this range.
	return nil, nil
}

// parseBlock parses a btcws definition of the block a tx is mined it to the
// Block structure of the wtxmgr package, and the block index.  This is done
// here since rpcclient doesn't parse this nicely for us.
func parseBlock(block *btcjson.BlockDetails) (*wtxmgr.BlockMeta, error) {
	if block == nil {
		return nil, nil
	}
	blkHash, err := chainhash.NewHashFromStr(block.Hash)
	if err != nil {
		return nil, err
	}
	blk := &wtxmgr.BlockMeta{
		Block: wtxmgr.Block{
			Height: block.Height,
			Hash:   *blkHash,
		},
		Time: time.Unix(block.Time, 0),
	}
	return blk, nil
}

func (c *RPCClient) onClientConnect() {
	select {
	case c.enqueueNotification <- ClientConnected{}:
	case <-c.quit:
	}
}

func (c *RPCClient) onBlockConnected(hash *chainhash.Hash, height int32, time time.Time) {
	select {
	case c.enqueueNotification <- BlockConnected{
		Block: wtxmgr.Block{
			Hash:   *hash,
			Height: height,
		},
		Time: time,
	}:
	case <-c.quit:
	}
}

func (c *RPCClient) onBlockDisconnected(hash *chainhash.Hash, height int32, time time.Time) {
	select {
	case c.enqueueNotification <- BlockDisconnected{
		Block: wtxmgr.Block{
			Hash:   *hash,
			Height: height,
		},
		Time: time,
	}:
	case <-c.quit:
	}
}

func (c *RPCClient) onRecvTx(tx *btcutil.Tx, block *btcjson.BlockDetails) {
	blk, err := parseBlock(block)
	if err != nil {
		// Log and drop improper notification.
		log.Errorf("recvtx notification bad block: %v", err)
		return
	}

	rec, err := wtxmgr.NewTxRecordFromMsgTx(tx.MsgTx(), time.Now())
	if err != nil {
		log.Errorf("Cannot create transaction record for relevant "+
			"tx: %v", err)
		return
	}
	select {
	case c.enqueueNotification <- RelevantTx{rec, blk}:
	case <-c.quit:
	}
}

func (c *RPCClient) onRedeemingTx(tx *btcutil.Tx, block *btcjson.BlockDetails) {
	// Handled exactly like recvtx notifications.
	c.onRecvTx(tx, block)
}

func (c *RPCClient) onRescanProgress(hash *chainhash.Hash, height int32, blkTime time.Time) {
	select {
	case c.enqueueNotification <- &RescanProgress{*hash, height, blkTime}:
	case <-c.quit:
	}
}

func (c *RPCClient) onRescanFinished(hash *chainhash.Hash, height int32, blkTime time.Time) {
	select {
	case c.enqueueNotification <- &RescanFinished{hash, height, blkTime}:
	case <-c.quit:
	}

}

// handler maintains a queue of notifications and the current state (best
// block) of the chain.
func (c *RPCClient) handler() {
	hash, height, err := c.GetBestBlock()
	if err != nil {
		log.Errorf("Failed to receive best block from chain server: %v", err)
		c.Stop()
		c.wg.Done()
		return
	}

	bs := &waddrmgr.BlockStamp{Hash: *hash, Height: height}

	// TODO: Rather than leaving this as an unbounded queue for all types of
	// notifications, try dropping ones where a later enqueued notification
	// can fully invalidate one waiting to be processed.  For example,
	// blockconnected notifications for greater block heights can remove the
	// need to process earlier blockconnected notifications still waiting
	// here.

	var notifications []interface{}
	enqueue := c.enqueueNotification
	var dequeue chan interface{}
	var next interface{}
out:
	for {
		select {
		case n, ok := <-enqueue:
			if !ok {
				// If no notifications are queued for handling,
				// the queue is finished.
				if len(notifications) == 0 {
					break out
				}
				// nil channel so no more reads can occur.
				enqueue = nil
				continue
			}
			if len(notifications) == 0 {
				next = n
				dequeue = c.dequeueNotification
			}
			notifications = append(notifications, n)

		case dequeue <- next:
			if n, ok := next.(BlockConnected); ok {
				bs = &waddrmgr.BlockStamp{
					Height: n.Height,
					Hash:   n.Hash,
				}
			}

			notifications[0] = nil
			notifications = notifications[1:]
			if len(notifications) != 0 {
				next = notifications[0]
			} else {
				// If no more notifications can be enqueued, the
				// queue is finished.
				if enqueue == nil {
					break out
				}
				dequeue = nil
			}

		case c.currentBlock <- bs:

		case <-c.quit:
			break out
		}
	}

	c.Stop()
	close(c.dequeueNotification)
	c.wg.Done()
}

// POSTClient creates the equivalent HTTP POST rpcclient.Client.
func (c *RPCClient) POSTClient() (*rpcclient.Client, error) {
	configCopy := *c.connConfig
	configCopy.HTTPPostMode = true
	return rpcclient.New(&configCopy, nil)
}

// LookupInputMempoolSpend returns the transaction hash and true if the given
// input is found being spent in mempool, otherwise it returns nil and false.
func (c *RPCClient) LookupInputMempoolSpend(op wire.OutPoint) (
	chainhash.Hash, bool) {

	return getTxSpendingPrevOut(op, c.Client)
}

<<<<<<< HEAD
func (c *RPCClient) EstimateFee(numBlocks int64) (float64, error) {
	return 0, fmt.Errorf("not implemented")
=======
// MapRPCErr takes an error returned from calling RPC methods from various
// chain backends and maps it to an defined error here. It uses the
// `BtcdErrMap`, whose keys are btcd error strings and values are errors made
// from bitcoind error strings.
func (c *RPCClient) MapRPCErr(rpcErr error) error {
	// Iterate the map and find the matching error.
	for btcdErr, matchedErr := range BtcdErrMap {
		// Match it against btcd's error.
		if matchErrStr(rpcErr, btcdErr) {
			return matchedErr
		}
	}

	// If no matching error is found, we try to match it to an older
	// version of `btcd`.
	//
	// Get the backend's version.
	backend, bErr := c.BackendVersion()
	if bErr != nil {
		// If there's an error getting the backend version, we return
		// the original error and the backend error.
		return fmt.Errorf("%w: %v, failed to get backend version %v",
			ErrUndefined, rpcErr, bErr)
	}

	// If this version doesn't support `testmempoolaccept`, it must be
	// below v0.24.2. In this case, we will match the errors defined in
	// pre-v0.24.2.
	//
	// NOTE: `testmempoolaccept` is implemented in v0.24.1, but this
	// version was never tagged, which means it must be v0.24.2 when it's
	// supported.
	if !backend.SupportTestMempoolAccept() {
		// If the backend is older than v0.24.2, we will try to match
		// the error to the older version of `btcd`.
		for btcdErr, matchedErr := range BtcdErrMapPre2402 {
			// Match it against btcd's error.
			if matchErrStr(rpcErr, btcdErr) {
				return matchedErr
			}
		}
	}

	// If not matched, return the original error wrapped.
	return fmt.Errorf("%w: %v", ErrUndefined, rpcErr)
}

// SendRawTransaction sends a raw transaction via btcd.
func (c *RPCClient) SendRawTransaction(tx *wire.MsgTx,
	allowHighFees bool) (*chainhash.Hash, error) {

	txid, err := c.Client.SendRawTransaction(tx, allowHighFees)
	if err != nil {
		return nil, c.MapRPCErr(err)
	}

	return txid, nil
>>>>>>> 1a8e359f
}<|MERGE_RESOLUTION|>--- conflicted
+++ resolved
@@ -584,10 +584,6 @@
 	return getTxSpendingPrevOut(op, c.Client)
 }
 
-<<<<<<< HEAD
-func (c *RPCClient) EstimateFee(numBlocks int64) (float64, error) {
-	return 0, fmt.Errorf("not implemented")
-=======
 // MapRPCErr takes an error returned from calling RPC methods from various
 // chain backends and maps it to an defined error here. It uses the
 // `BtcdErrMap`, whose keys are btcd error strings and values are errors made
@@ -645,5 +641,8 @@
 	}
 
 	return txid, nil
->>>>>>> 1a8e359f
+}
+
+func (c *RPCClient) EstimateFee(numBlocks int64) (float64, error) {
+	return 0, fmt.Errorf("not implemented")
 }