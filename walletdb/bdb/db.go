// Copyright (c) 2014 The btcsuite developers
// Copyright (c) 2015 The Decred developers
// Use of this source code is governed by an ISC
// license that can be found in the LICENSE file.

package bdb

import (
	"io"
	"os"

<<<<<<< HEAD
	"github.com/btcsuite/bolt"
	"github.com/decred/dcrwallet/walletdb"
=======
	"github.com/boltdb/bolt"
	"github.com/btcsuite/btcwallet/walletdb"
>>>>>>> 39fd9bd0
)

// convertErr converts some bolt errors to the equivalent walletdb error.
func convertErr(err error) error {
	switch err {
	// Database open/create errors.
	case bolt.ErrDatabaseNotOpen:
		return walletdb.ErrDbNotOpen
	case bolt.ErrInvalid:
		return walletdb.ErrInvalid

	// Transaction errors.
	case bolt.ErrTxNotWritable:
		return walletdb.ErrTxNotWritable
	case bolt.ErrTxClosed:
		return walletdb.ErrTxClosed

	// Value/bucket errors.
	case bolt.ErrBucketNotFound:
		return walletdb.ErrBucketNotFound
	case bolt.ErrBucketExists:
		return walletdb.ErrBucketExists
	case bolt.ErrBucketNameRequired:
		return walletdb.ErrBucketNameRequired
	case bolt.ErrKeyRequired:
		return walletdb.ErrKeyRequired
	case bolt.ErrKeyTooLarge:
		return walletdb.ErrKeyTooLarge
	case bolt.ErrValueTooLarge:
		return walletdb.ErrValueTooLarge
	case bolt.ErrIncompatibleValue:
		return walletdb.ErrIncompatibleValue
	}

	// Return the original error if none of the above applies.
	return err
}

// bucket is an internal type used to represent a collection of key/value pairs
// and implements the walletdb.Bucket interface.
type bucket bolt.Bucket

// Enforce bucket implements the walletdb.Bucket interface.
var _ walletdb.Bucket = (*bucket)(nil)

// Bucket retrieves a nested bucket with the given key.  Returns nil if
// the bucket does not exist.
//
// This function is part of the walletdb.Bucket interface implementation.
func (b *bucket) Bucket(key []byte) walletdb.Bucket {
	// This nil check is intentional so the return value can be checked
	// against nil directly.
	boltBucket := (*bolt.Bucket)(b).Bucket(key)
	if boltBucket == nil {
		return nil
	}
	return (*bucket)(boltBucket)
}

// CreateBucket creates and returns a new nested bucket with the given key.
// Returns ErrBucketExists if the bucket already exists, ErrBucketNameRequired
// if the key is empty, or ErrIncompatibleValue if the key value is otherwise
// invalid.
//
// This function is part of the walletdb.Bucket interface implementation.
func (b *bucket) CreateBucket(key []byte) (walletdb.Bucket, error) {
	boltBucket, err := (*bolt.Bucket)(b).CreateBucket(key)
	if err != nil {
		return nil, convertErr(err)
	}
	return (*bucket)(boltBucket), nil
}

// CreateBucketIfNotExists creates and returns a new nested bucket with the
// given key if it does not already exist.  Returns ErrBucketNameRequired if the
// key is empty or ErrIncompatibleValue if the key value is otherwise invalid.
//
// This function is part of the walletdb.Bucket interface implementation.
func (b *bucket) CreateBucketIfNotExists(key []byte) (walletdb.Bucket, error) {
	boltBucket, err := (*bolt.Bucket)(b).CreateBucketIfNotExists(key)
	if err != nil {
		return nil, convertErr(err)
	}
	return (*bucket)(boltBucket), nil
}

// DeleteBucket removes a nested bucket with the given key.  Returns
// ErrTxNotWritable if attempted against a read-only transaction and
// ErrBucketNotFound if the specified bucket does not exist.
//
// This function is part of the walletdb.Bucket interface implementation.
func (b *bucket) DeleteBucket(key []byte) error {
	return convertErr((*bolt.Bucket)(b).DeleteBucket(key))
}

// ForEach invokes the passed function with every key/value pair in the bucket.
// This includes nested buckets, in which case the value is nil, but it does not
// include the key/value pairs within those nested buckets.
//
// NOTE: The values returned by this function are only valid during a
// transaction.  Attempting to access them after a transaction has ended will
// likely result in an access violation.
//
// This function is part of the walletdb.Bucket interface implementation.
func (b *bucket) ForEach(fn func(k, v []byte) error) error {
	return convertErr((*bolt.Bucket)(b).ForEach(fn))
}

// Writable returns whether or not the bucket is writable.
//
// This function is part of the walletdb.Bucket interface implementation.
func (b *bucket) Writable() bool {
	return (*bolt.Bucket)(b).Writable()
}

// Put saves the specified key/value pair to the bucket.  Keys that do not
// already exist are added and keys that already exist are overwritten.  Returns
// ErrTxNotWritable if attempted against a read-only transaction.
//
// This function is part of the walletdb.Bucket interface implementation.
func (b *bucket) Put(key, value []byte) error {
	return convertErr((*bolt.Bucket)(b).Put(key, value))
}

// Get returns the value for the given key.  Returns nil if the key does
// not exist in this bucket (or nested buckets).
//
// NOTE: The value returned by this function is only valid during a
// transaction.  Attempting to access it after a transaction has ended
// will likely result in an access violation.
//
// This function is part of the walletdb.Bucket interface implementation.
func (b *bucket) Get(key []byte) []byte {
	return (*bolt.Bucket)(b).Get(key)
}

// Delete removes the specified key from the bucket.  Deleting a key that does
// not exist does not return an error.  Returns ErrTxNotWritable if attempted
// against a read-only transaction.
//
// This function is part of the walletdb.Bucket interface implementation.
func (b *bucket) Delete(key []byte) error {
	return convertErr((*bolt.Bucket)(b).Delete(key))
}

// Cursor returns a new cursor, allowing for iteration over the bucket's
// key/value pairs and nested buckets in forward or backward order.
//
// This function is part of the walletdb.Bucket interface implementation.
func (b *bucket) Cursor() walletdb.Cursor {
	return (*cursor)((*bolt.Bucket)(b).Cursor())
}

// cursor represents a cursor over key/value pairs and nested buckets of a
// bucket.
//
// Note that open cursors are not tracked on bucket changes and any
// modifications to the bucket, with the exception of cursor.Delete, invalidate
// the cursor. After invalidation, the cursor must be repositioned, or the keys
// and values returned may be unpredictable.
type cursor bolt.Cursor

// Bucket returns the bucket the cursor was created for.
//
// This function is part of the walletdb.Cursor interface implementation.
func (c *cursor) Bucket() walletdb.Bucket {
	return (*bucket)((*bolt.Cursor)(c).Bucket())
}

// Delete removes the current key/value pair the cursor is at without
// invalidating the cursor. Returns ErrTxNotWritable if attempted on a read-only
// transaction, or ErrIncompatibleValue if attempted when the cursor points to a
// nested bucket.
//
// This function is part of the walletdb.Cursor interface implementation.
func (c *cursor) Delete() error {
	return convertErr((*bolt.Cursor)(c).Delete())
}

// First positions the cursor at the first key/value pair and returns the pair.
//
// This function is part of the walletdb.Cursor interface implementation.
func (c *cursor) First() (key, value []byte) {
	return (*bolt.Cursor)(c).First()
}

// Last positions the cursor at the last key/value pair and returns the pair.
//
// This function is part of the walletdb.Cursor interface implementation.
func (c *cursor) Last() (key, value []byte) {
	return (*bolt.Cursor)(c).Last()
}

// Next moves the cursor one key/value pair forward and returns the new pair.
//
// This function is part of the walletdb.Cursor interface implementation.
func (c *cursor) Next() (key, value []byte) {
	return (*bolt.Cursor)(c).Next()
}

// Prev moves the cursor one key/value pair backward and returns the new pair.
//
// This function is part of the walletdb.Cursor interface implementation.
func (c *cursor) Prev() (key, value []byte) {
	return (*bolt.Cursor)(c).Prev()
}

// Seek positions the cursor at the passed seek key. If the key does not exist,
// the cursor is moved to the next key after seek. Returns the new pair.
//
// This function is part of the walletdb.Cursor interface implementation.
func (c *cursor) Seek(seek []byte) (key, value []byte) {
	return (*bolt.Cursor)(c).Seek(seek)
}

// transaction represents a database transaction.  It can either by read-only or
// read-write and implements the walletdb.Bucket interface.  The transaction
// provides a root bucket against which all read and writes occur.
type transaction struct {
	boltTx     *bolt.Tx
	rootBucket *bolt.Bucket
}

// Enforce transaction implements the walletdb.Tx interface.
var _ walletdb.Tx = (*transaction)(nil)

// RootBucket returns the top-most bucket for the namespace the transaction was
// created from.
//
// This function is part of the walletdb.Tx interface implementation.
func (tx *transaction) RootBucket() walletdb.Bucket {
	return (*bucket)(tx.rootBucket)
}

// Commit commits all changes that have been made through the root bucket and
// all of its sub-buckets to persistent storage.
//
// This function is part of the walletdb.Tx interface implementation.
func (tx *transaction) Commit() error {
	return convertErr(tx.boltTx.Commit())
}

// Rollback undoes all changes that have been made to the root bucket and all of
// its sub-buckets.
//
// This function is part of the walletdb.Tx interface implementation.
func (tx *transaction) Rollback() error {
	return convertErr(tx.boltTx.Rollback())
}

// namespace represents a database namespace that is inteded to support the
// concept of a single entity that controls the opening, creating, and closing
// of a database while providing other entities their own namespace to work in.
// It implements the walletdb.Namespace interface.
type namespace struct {
	db  *bolt.DB
	key []byte
}

// Enforce namespace implements the walletdb.Namespace interface.
var _ walletdb.Namespace = (*namespace)(nil)

// Begin starts a transaction which is either read-only or read-write depending
// on the specified flag.  Multiple read-only transactions can be started
// simultaneously while only a single read-write transaction can be started at a
// time.  The call will block when starting a read-write transaction when one is
// already open.
//
// NOTE: The transaction must be closed by calling Rollback or Commit on it when
// it is no longer needed.  Failure to do so will result in unclaimed memory.
//
// This function is part of the walletdb.Namespace interface implementation.
func (ns *namespace) Begin(writable bool) (walletdb.Tx, error) {
	boltTx, err := ns.db.Begin(writable)
	if err != nil {
		return nil, convertErr(err)
	}

	bucket := boltTx.Bucket(ns.key)
	if bucket == nil {
		boltTx.Rollback()
		return nil, walletdb.ErrBucketNotFound
	}

	return &transaction{boltTx: boltTx, rootBucket: bucket}, nil
}

// View invokes the passed function in the context of a managed read-only
// transaction.  Any errors returned from the user-supplied function are
// returned from this function.
//
// Calling Rollback on the transaction passed to the user-supplied function will
// result in a panic.
//
// This function is part of the walletdb.Namespace interface implementation.
func (ns *namespace) View(fn func(walletdb.Tx) error) error {
	return convertErr(ns.db.View(func(boltTx *bolt.Tx) error {
		bucket := boltTx.Bucket(ns.key)
		if bucket == nil {
			return walletdb.ErrBucketNotFound
		}

		return fn(&transaction{boltTx: boltTx, rootBucket: bucket})
	}))
}

// Update invokes the passed function in the context of a managed read-write
// transaction.  Any errors returned from the user-supplied function will cause
// the transaction to be rolled back and are returned from this function.
// Otherwise, the transaction is commited when the user-supplied function
// returns a nil error.
//
// Calling Rollback on the transaction passed to the user-supplied function will
// result in a panic.
//
// This function is part of the walletdb.Namespace interface implementation.
func (ns *namespace) Update(fn func(walletdb.Tx) error) error {
	return convertErr(ns.db.Update(func(boltTx *bolt.Tx) error {
		bucket := boltTx.Bucket(ns.key)
		if bucket == nil {
			return walletdb.ErrBucketNotFound
		}

		return fn(&transaction{boltTx: boltTx, rootBucket: bucket})
	}))
}

// db represents a collection of namespaces which are persisted and implements
// the walletdb.Db interface.  All database access is performed through
// transactions which are obtained through the specific Namespace.
type db bolt.DB

// Enforce db implements the walletdb.Db interface.
var _ walletdb.DB = (*db)(nil)

// Namespace returns a Namespace interface for the provided key.  See the
// Namespace interface documentation for more details.  Attempting to access a
// Namespace on a database that is not open yet or has been closed will result
// in ErrDbNotOpen.  Namespaces are created in the database on first access.
//
// This function is part of the walletdb.Db interface implementation.
func (db *db) Namespace(key []byte) (walletdb.Namespace, error) {
	// Check if the namespace needs to be created using a read-only
	// transaction.  This is done because read-only transactions are faster
	// and don't block like write transactions.
	var doCreate bool
	err := (*bolt.DB)(db).View(func(tx *bolt.Tx) error {
		boltBucket := tx.Bucket(key)
		if boltBucket == nil {
			doCreate = true
		}
		return nil
	})
	if err != nil {
		return nil, convertErr(err)
	}

	// Create the namespace if needed by using an writable update
	// transaction.
	if doCreate {
		err := (*bolt.DB)(db).Update(func(tx *bolt.Tx) error {
			_, err := tx.CreateBucket(key)
			return err
		})
		if err != nil {
			return nil, convertErr(err)
		}
	}

	return &namespace{db: (*bolt.DB)(db), key: key}, nil
}

// DeleteNamespace deletes the namespace for the passed key.  ErrBucketNotFound
// will be returned if the namespace does not exist.
//
// This function is part of the walletdb.Db interface implementation.
func (db *db) DeleteNamespace(key []byte) error {
	return convertErr((*bolt.DB)(db).Update(func(tx *bolt.Tx) error {
		return tx.DeleteBucket(key)
	}))
}

// Copy writes a copy of the database to the provided writer.  This call will
// start a read-only transaction to perform all operations.
//
// This function is part of the walletdb.Db interface implementation.
func (db *db) Copy(w io.Writer) error {
	return convertErr((*bolt.DB)(db).View(func(tx *bolt.Tx) error {
		return tx.Copy(w)
	}))
}

// Close cleanly shuts down the database and syncs all data.
//
// This function is part of the walletdb.Db interface implementation.
func (db *db) Close() error {
	return convertErr((*bolt.DB)(db).Close())
}

// filesExists reports whether the named file or directory exists.
func fileExists(name string) bool {
	if _, err := os.Stat(name); err != nil {
		if os.IsNotExist(err) {
			return false
		}
	}
	return true
}

// openDB opens the database at the provided path.  walletdb.ErrDbDoesNotExist
// is returned if the database doesn't exist and the create flag is not set.
func openDB(dbPath string, create bool) (walletdb.DB, error) {
	if !create && !fileExists(dbPath) {
		return nil, walletdb.ErrDbDoesNotExist
	}

	boltDB, err := bolt.Open(dbPath, 0600, nil)
	return (*db)(boltDB), convertErr(err)
}<|MERGE_RESOLUTION|>--- conflicted
+++ resolved
@@ -9,13 +9,8 @@
 	"io"
 	"os"
 
-<<<<<<< HEAD
-	"github.com/btcsuite/bolt"
+	"github.com/boltdb/bolt"
 	"github.com/decred/dcrwallet/walletdb"
-=======
-	"github.com/boltdb/bolt"
-	"github.com/btcsuite/btcwallet/walletdb"
->>>>>>> 39fd9bd0
 )
 
 // convertErr converts some bolt errors to the equivalent walletdb error.
