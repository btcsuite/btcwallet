--- conflicted
+++ resolved
@@ -1147,34 +1147,6 @@
 	return locked
 }
 
-<<<<<<< HEAD
-// Track requests btcd to send notifications of new transactions for
-// each address stored in a wallet.
-func (w *Wallet) Track() {
-	// Request notifications for transactions sending to all wallet
-	// addresses.
-	//
-	// TODO: return as slice? (doesn't have to be ordered)
-	addrs, err := w.Manager.AllActiveAddresses()
-	if err != nil {
-		log.Error("Unable to acquire list of active addresses: %v", err)
-		return
-	}
-
-	if err := w.chainSvr.NotifyReceived(addrs); err != nil {
-		log.Error("Unable to request transaction updates for address.")
-	}
-
-	unspent, err := w.TxStore.UnspentOutputs()
-	if err != nil {
-		log.Errorf("Unable to access unspent outputs: %v", err)
-		return
-	}
-	w.ReqSpentUtxoNtfns(unspent)
-}
-
-=======
->>>>>>> dcf64e29
 // ResendUnminedTxs iterates through all transactions that spend from wallet
 // credits that are not known to have been mined into a block, and attempts
 // to send each to the chain server for relay.
