name: CI

on:
  push:
    branches:
      - "master"
  pull_request:
    branches:
      - "*"
concurrency:
  # Cancel any previous workflows if they are from a PR or push.
  group: ${{ github.event.pull_request.number || github.ref }}
  cancel-in-progress: true

defaults:
  run:
    shell: bash

env:
  # go needs absolute directories, using the $HOME variable doesn't work here.
  GOCACHE: /home/runner/work/go/pkg/build
  GOPATH: /home/runner/work/go
  GO111MODULE: on

<<<<<<< HEAD
  GO_VERSION: 1.21.0
=======
  GO_VERSION: 1.22.x
>>>>>>> 1a8e359f
  BITCOIND_VERSION: '22.0'
  BITCOIND_IMAGE: 'lightninglabs/bitcoin-core'

jobs:
  ########################
  # Format, compileation and lint check
  ########################
  lint-check:
    name: Format, compilation and lint check
    runs-on: ubuntu-latest
    steps:
      - name: git checkout
        uses: actions/checkout@v4
        with:
          fetch-depth: 0

      - uses: ./.github/actions/setup-git
        with:
          access-key: ${{ secrets.STROOM_REPOS_ACCESS_KEY }}

      - name: setup go ${{ env.GO_VERSION }}
        uses: actions/setup-go@v5
        with:
          go-version: '${{ env.GO_VERSION }}'

      - uses: ./.github/actions/setup-cache

      - name: run format
        run: make fmt

      - name: compile code
        run: go install -v ./...

      #- name: run lint
      #  run: make lint

  ########################
  # run unit tests
  ########################
  unit-test:
    name: run unit tests
    runs-on: ubuntu-latest
    strategy:
      # Allow other tests in the matrix to continue if one fails.
      fail-fast: false
      matrix:
        unit_type:
          #- unit-race
          - unit-cover
    steps:
      - name: extract bitcoind from docker image
        run: |-
          docker pull ${{ env.BITCOIND_IMAGE }}:${{ env.BITCOIND_VERSION }}
          CONTAINER_ID=$(docker create ${{ env.BITCOIND_IMAGE }}:${{ env.BITCOIND_VERSION }})
          sudo docker cp $CONTAINER_ID:/opt/bitcoin-${{ env.BITCOIND_VERSION }}/bin/bitcoind /usr/local/bin/bitcoind
          docker rm $CONTAINER_ID

      - name: git checkout
        uses: actions/checkout@v4

      - uses: ./.github/actions/setup-git
        with:
          access-key: ${{ secrets.STROOM_REPOS_ACCESS_KEY }}

      - name: go cache
        uses: actions/cache@v4
        with:
          path: /home/runner/work/go
          key: btcwallet-${{ runner.os }}-go-${{ env.GO_VERSION }}-${{ github.job }}-${{ hashFiles('**/go.sum') }}
          restore-keys: |
            btcwallet-${{ runner.os }}-go-${{ env.GO_VERSION }}-${{ github.job }}-${{ hashFiles('**/go.sum') }}
            btcwallet-${{ runner.os }}-go-${{ env.GO_VERSION }}-${{ github.job }}-
            btcwallet-${{ runner.os }}-go-${{ env.GO_VERSION }}-
            btcwallet-${{ runner.os }}-go-

      - name: setup go ${{ env.GO_VERSION }}
        uses: actions/setup-go@v5
        with:
          go-version: '${{ env.GO_VERSION }}'

      - name: run ${{ matrix.unit_type }}
        run: make ${{ matrix.unit_type }}

      - name: Send coverage
        uses: shogo82148/actions-goveralls@v1
        if: matrix.unit_type == 'unit-cover'
        with:
          path-to-profile: coverage.txt
          parallel: true<|MERGE_RESOLUTION|>--- conflicted
+++ resolved
@@ -22,11 +22,7 @@
   GOPATH: /home/runner/work/go
   GO111MODULE: on
 
-<<<<<<< HEAD
-  GO_VERSION: 1.21.0
-=======
   GO_VERSION: 1.22.x
->>>>>>> 1a8e359f
   BITCOIND_VERSION: '22.0'
   BITCOIND_IMAGE: 'lightninglabs/bitcoin-core'
 
@@ -60,8 +56,8 @@
       - name: compile code
         run: go install -v ./...
 
-      #- name: run lint
-      #  run: make lint
+      - name: run lint
+        run: make lint
 
   ########################
   # run unit tests
@@ -74,7 +70,7 @@
       fail-fast: false
       matrix:
         unit_type:
-          #- unit-race
+          - unit-race
           - unit-cover
     steps:
       - name: extract bitcoind from docker image
