--- conflicted
+++ resolved
@@ -1,25 +1,7 @@
-<<<<<<< HEAD
-/*
- * Copyright (c) 2013, 2014 The btcsuite developers
- * Copyright (c) 2015 The Decred developers
- *
- * Permission to use, copy, modify, and distribute this software for any
- * purpose with or without fee is hereby granted, provided that the above
- * copyright notice and this permission notice appear in all copies.
- *
- * THE SOFTWARE IS PROVIDED "AS IS" AND THE AUTHOR DISCLAIMS ALL WARRANTIES
- * WITH REGARD TO THIS SOFTWARE INCLUDING ALL IMPLIED WARRANTIES OF
- * MERCHANTABILITY AND FITNESS. IN NO EVENT SHALL THE AUTHOR BE LIABLE FOR
- * ANY SPECIAL, DIRECT, INDIRECT, OR CONSEQUENTIAL DAMAGES OR ANY DAMAGES
- * WHATSOEVER RESULTING FROM LOSS OF USE, DATA OR PROFITS, WHETHER IN AN
- * ACTION OF CONTRACT, NEGLIGENCE OR OTHER TORTIOUS ACTION, ARISING OUT OF
- * OR IN CONNECTION WITH THE USE OR PERFORMANCE OF THIS SOFTWARE.
- */
-=======
 // Copyright (c) 2013-2014 The btcsuite developers
+// Copyright (c) 2015 The Decred developers
 // Use of this source code is governed by an ISC
 // license that can be found in the LICENSE file.
->>>>>>> fcccae3d
 
 package keystore
 
@@ -1145,7 +1127,6 @@
 	}
 }
 
-<<<<<<< HEAD
 // func TestChangePassphrase(t *testing.T) {
 // 	createdAt := makeBS(0)
 // 	w, err := New(dummyDir, "A wallet for testing.",
@@ -1233,94 +1214,4 @@
 // 		t.Errorf("Private keys before and after unlock differ.")
 // 		return
 // 	}
-// }
-=======
-func TestChangePassphrase(t *testing.T) {
-	createdAt := makeBS(0)
-	w, err := New(dummyDir, "A wallet for testing.",
-		[]byte("banana"), tstNetParams, createdAt)
-	if err != nil {
-		t.Error("Error creating new wallet: " + err.Error())
-		return
-	}
-
-	// Changing the passphrase with a locked wallet must fail with ErrWalletLocked.
-	if err := w.ChangePassphrase([]byte("potato")); err != ErrLocked {
-		t.Errorf("Changing passphrase on a locked wallet did not fail correctly: %v", err)
-		return
-	}
-
-	// Unlock wallet so the passphrase can be changed.
-	if err := w.Unlock([]byte("banana")); err != nil {
-		t.Errorf("Cannot unlock: %v", err)
-		return
-	}
-
-	// Get root address and its private key.  This is compared to the private
-	// key post passphrase change.
-	rootAddr := w.LastChainedAddress()
-
-	rootAddrInfo, err := w.Address(rootAddr)
-	if err != nil {
-		t.Error("can't find root address: " + err.Error())
-		return
-	}
-	rapka := rootAddrInfo.(PubKeyAddress)
-
-	rootPrivKey, err := rapka.PrivKey()
-	if err != nil {
-		t.Errorf("Cannot get root address' private key: %v", err)
-		return
-	}
-
-	// Change passphrase.
-	if err := w.ChangePassphrase([]byte("potato")); err != nil {
-		t.Errorf("Changing passphrase failed: %v", err)
-		return
-	}
-
-	// Wallet should still be unlocked.
-	if w.IsLocked() {
-		t.Errorf("Wallet should be unlocked after passphrase change.")
-		return
-	}
-
-	// Lock it.
-	if err := w.Lock(); err != nil {
-		t.Errorf("Cannot lock wallet after passphrase change: %v", err)
-		return
-	}
-
-	// Unlock with old passphrase.  This must fail with ErrWrongPassphrase.
-	if err := w.Unlock([]byte("banana")); err != ErrWrongPassphrase {
-		t.Errorf("Unlocking with old passphrases did not fail correctly: %v", err)
-		return
-	}
-
-	// Unlock with new passphrase.  This must succeed.
-	if err := w.Unlock([]byte("potato")); err != nil {
-		t.Errorf("Unlocking with new passphrase failed: %v", err)
-		return
-	}
-
-	// Get root address' private key again.
-	rootAddrInfo2, err := w.Address(rootAddr)
-	if err != nil {
-		t.Error("can't find root address: " + err.Error())
-		return
-	}
-	rapka2 := rootAddrInfo2.(PubKeyAddress)
-
-	rootPrivKey2, err := rapka2.PrivKey()
-	if err != nil {
-		t.Errorf("Cannot get root address' private key after passphrase change: %v", err)
-		return
-	}
-
-	// Private keys must match.
-	if !reflect.DeepEqual(rootPrivKey, rootPrivKey2) {
-		t.Errorf("Private keys before and after unlock differ.")
-		return
-	}
-}
->>>>>>> fcccae3d
+// }